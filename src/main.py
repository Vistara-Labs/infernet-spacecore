from __future__ import annotations

import asyncio
import os
import signal
from typing import Any, Optional, cast

from chain.coordinator import Coordinator
from chain.listener import ChainListener
from chain.processor import ChainProcessor
from chain.rpc import RPC
from chain.wallet import Wallet
from orchestration import ContainerManager, DataStore, Guardian, Orchestrator
from server import RESTServer, StatSender
from shared import AsyncTask
from utils import log, setup_logging
from utils.config import ConfigDict, load_validated_config
from utils.logging import log_ascii_status
from version import __version__


class NodeLifecycle:
    """Entrypoint for Infernet node lifecycle

    Attributes:
        _tasks (list[AsyncTask]): List of initialized tasks
        _asyncio_tasks (list[asyncio.Task[Any]]): List of `run_forever` asyncio tasks
        _stat_sender (Optional[StatSender]): StatSender instance

    Public Methods:
        on_startup: Node initialization and setup
        lifecycle_main: Node lifecycle

    Private Methods:
        _lifecycle_setup: Process async setup lifecycles for tasks
        _lifecycle_run: Run node lifecycle
        _lifecycle_stop: Process stop events for async tasks
        _lifecycle_cleanup: Process cleanup for async tasks and services
        _shutdown: Gracefully shutdown node
    """

    def __init__(self: NodeLifecycle):
        self._tasks: list[AsyncTask] = []
        self._asyncio_tasks: list[asyncio.Task[Any]] = []
        self._stat_sender: Optional[StatSender] = None

    def on_startup(self: NodeLifecycle) -> None:
        """Node startup

        1. Collect and update global config
        2. Setup logging
        3. Initialize tasks
        4. Forward stats to Fluentbit
        """

        # Load and validate config
        config_path = os.environ.get("INFERNET_CONFIG_PATH", "config.json")
        config: ConfigDict = load_validated_config(config_path)

        # Setup logging
        setup_logging(config["log_path"])
        log.info("Running startup", chain_enabled=config["chain"]["enabled"])

        # Initialize container manager
        manager = ContainerManager(
            configs=config["containers"],
            credentials=config.get("docker"),
            startup_wait=config.get("startup_wait"),
            managed=config.get("manage_containers"),
        )
        self._tasks.append(manager)

        # Initialize data store
        store = DataStore(config["redis"]["host"], config["redis"]["port"])

        # Initialize guardian + orchestrator
        guardian = Guardian(config["containers"], config["chain"]["enabled"])
        orchestrator = Orchestrator(manager, store)

        # Initialize chain-specific tasks
        processor: Optional[ChainProcessor] = None
        wallet: Optional[Wallet] = None
        snapshot_sync: dict[str, int] = cast(
<<<<<<< HEAD
            dict[str, int], config.get("snapshot_sync", {})
=======
            dict[str, int], config["chain"].get("snapshot_sync", {})
>>>>>>> ee00d84e
        )

        if config["chain"]["enabled"]:
            rpc = RPC(config["chain"]["rpc_url"])
            coordinator = Coordinator(rpc, config["chain"]["coordinator_address"])
            wallet = Wallet(
                rpc,
                coordinator,
                config["chain"]["wallet"]["private_key"],
                config["chain"]["wallet"]["max_gas_limit"],
<<<<<<< HEAD
                config["chain"]["wallet"].get("allowed_errors"),
=======
>>>>>>> ee00d84e
            )
            processor = ChainProcessor(rpc, coordinator, wallet, orchestrator)
            listener = ChainListener(
                rpc,
                coordinator,
                guardian,
                processor,
                config["chain"]["trail_head_blocks"],
                snapshot_sync_sleep=snapshot_sync.get("sleep"),
                snapshot_sync_batch_size=snapshot_sync.get("batch_size"),
            )
            self._tasks.extend([processor, listener])

        # Initialize REST server
        self._tasks.append(
            RESTServer(
                guardian,
                manager,
                orchestrator,
                processor if processor else None,
                store,
                config["chain"],
                config["server"],
                __version__,
                wallet.address if wallet else None,
            )
        )

        # Forward stats to Fluentbit, if enabled
        if config["forward_stats"]:
<<<<<<< HEAD
            self._stat_sender = StatSender(__version__, guardian, store, wallet)
=======
            self._stat_sender = StatSender(
                __version__, config["server"]["port"], guardian, store, wallet
            )
>>>>>>> ee00d84e
            self._tasks.append(self._stat_sender)

    async def _lifecycle_setup(self: NodeLifecycle) -> None:
        """Process async setup lifecycles for tasks"""
        log.info("Running node lifecycle setup")
        await asyncio.gather(*(resource.setup() for resource in self._tasks))

    async def _lifecycle_run(self: NodeLifecycle) -> int:
        """Runs node lifecycle

        Returns:
            int: Non-zero exit code if any task failed
        """
        log.info("Running node lifecycle")

        # Run tasks in parallel
        self._asyncio_tasks = [
            asyncio.create_task(task.run_forever()) for task in self._tasks
        ]

        # Wait for any service crashes or exits
        done, _ = await asyncio.wait(
            self._asyncio_tasks, return_when=asyncio.FIRST_EXCEPTION
        )
        for task in done:
            # Check if any tasks failed
            exception = task.exception()

            # If exception occured, log and shutdown
            if exception:
                stack = str(task.get_stack())
                log.error(stack)
                log_ascii_status(f"Node exited{': ' + str(exception)}", False)

                # Send error to fluentbit
                if self._stat_sender:
                    await self._stat_sender.send_node_stats_shutdown(
                        f"{stack}\n{exception}"
                    )

                # Trigger node shutdown
                await self._shutdown()

                # Non-zero exit code, indicating error
                return 1

        # At this point, no exception occured, so is a normal shutdown, in which case
        # self._shutdown() has already been called. Send stats without error (if
        # enabled) and return 0 to indicate successful shutdown without errors.
        if self._stat_sender:
            await self._stat_sender.send_node_stats_shutdown()
        return 0

    async def _shutdown(self: NodeLifecycle) -> None:
        """Gracefully shutdown node. Stops all tasks and cleans up."""
        log.info("Shutting down node")

        # Stop all tasks
        await asyncio.gather(*(task.stop() for task in self._tasks))

        # Wait for all task `run_forever` loops to stop
        await asyncio.gather(*self._asyncio_tasks, return_exceptions=True)

        # Cleanup all tasks
        await asyncio.gather(*(task.cleanup() for task in self._tasks))

        log.info("Shutdown complete.")

    def lifecycle_main(self: NodeLifecycle) -> None:
        """Node lifecycle

        1. `lifecycle_setup` — Process async lifecycle setup
        2. `lifecycle_run` — Run lifecycle
        3. On stop, `lifecycle_stop` and `lifecycle_cleanup`
        """

        # Get asyncio event loop
        loop = asyncio.get_event_loop()

        # Run lifecycle setup
        loop.run_until_complete(self._lifecycle_setup())

        # Register signal handlers for graceful shutdown
        for sig in (signal.SIGTERM, signal.SIGINT):
            loop.add_signal_handler(sig, lambda: asyncio.create_task(self._shutdown()))

        # Run lifecycle
        exit_code = loop.run_until_complete(self._lifecycle_run())

        # Exit with exit code
        exit(exit_code)


if __name__ == "__main__":
    node = NodeLifecycle()
    node.on_startup()
    node.lifecycle_main()<|MERGE_RESOLUTION|>--- conflicted
+++ resolved
@@ -81,11 +81,7 @@
         processor: Optional[ChainProcessor] = None
         wallet: Optional[Wallet] = None
         snapshot_sync: dict[str, int] = cast(
-<<<<<<< HEAD
-            dict[str, int], config.get("snapshot_sync", {})
-=======
             dict[str, int], config["chain"].get("snapshot_sync", {})
->>>>>>> ee00d84e
         )
 
         if config["chain"]["enabled"]:
@@ -96,10 +92,7 @@
                 coordinator,
                 config["chain"]["wallet"]["private_key"],
                 config["chain"]["wallet"]["max_gas_limit"],
-<<<<<<< HEAD
                 config["chain"]["wallet"].get("allowed_errors"),
-=======
->>>>>>> ee00d84e
             )
             processor = ChainProcessor(rpc, coordinator, wallet, orchestrator)
             listener = ChainListener(
@@ -130,13 +123,9 @@
 
         # Forward stats to Fluentbit, if enabled
         if config["forward_stats"]:
-<<<<<<< HEAD
-            self._stat_sender = StatSender(__version__, guardian, store, wallet)
-=======
             self._stat_sender = StatSender(
                 __version__, config["server"]["port"], guardian, store, wallet
             )
->>>>>>> ee00d84e
             self._tasks.append(self._stat_sender)
 
     async def _lifecycle_setup(self: NodeLifecycle) -> None:
