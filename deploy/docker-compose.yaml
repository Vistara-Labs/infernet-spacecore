version: '3'

services:
  node:
<<<<<<< HEAD
    image: ritualnetwork/infernet-node:0.2.0
=======
    image: ritualnetwork/infernet-node:latest
>>>>>>> 2560a756
    ports:
      - "0.0.0.0:4000:4000"
    volumes:
      - ./config.json:/app/config.json
      - node-logs:/logs
      - /var/run/docker.sock:/var/run/docker.sock
    networks:
      - network
    depends_on:
      - redis
    restart:
      on-failure
    extra_hosts:
      - "host.docker.internal:host-gateway"
    stop_grace_period: 1m

  redis:
    image: redis:latest
    ports:
      - "6379:6379"
    networks:
      - network
    volumes:
      - ./redis.conf:/usr/local/etc/redis/redis.conf
      - redis-data:/data
    restart:
      on-failure

  fluentbit:
    image: fluent/fluent-bit:latest
    ports:
      - "24224:24224"
    environment:
      - FLUENTBIT_CONFIG_PATH=/fluent-bit/etc/fluent-bit.conf
    volumes:
      - ./fluent-bit.conf:/fluent-bit/etc/fluent-bit.conf
      - /var/log:/var/log:ro
    networks:
      - network
    restart:
      on-failure

networks:
  network:


volumes:
  node-logs:
  redis-data:<|MERGE_RESOLUTION|>--- conflicted
+++ resolved
@@ -2,11 +2,7 @@
 
 services:
   node:
-<<<<<<< HEAD
-    image: ritualnetwork/infernet-node:0.2.0
-=======
     image: ritualnetwork/infernet-node:latest
->>>>>>> 2560a756
     ports:
       - "0.0.0.0:4000:4000"
     volumes:
